This repository contains a simple 2‑D wave simulation that writes an mp4 file.

## Usage

Run the simulation from the command line:

```bash
<<<<<<< HEAD
python main.py [--steps N] [--output PATH]
```

- `--steps` controls the number of simulation steps (default: 19).
=======
python main.py [--gpu] [--steps N] [--output PATH] [--log_interval M]
```

- `--gpu` enables GPU acceleration via CuPy when available.
- `--steps` controls the number of simulation steps (default: 20).
>>>>>>> 05989158
- `--output` sets the path to the generated video.
- `--log_interval` controls how often simulation metrics are written to the log
  file (in steps).

If CuPy or a compatible GPU is not present, the code falls back to NumPy.

<<<<<<< HEAD
## Additional Wave Solvers

Standalone finite difference solvers for acoustic P-waves and shear S-waves are
provided in `wave_sim/elastic_waves.py`:

```python
from wave_sim.elastic_waves import simulate_p_wave, simulate_s_wave
final_p, snaps_p = simulate_p_wave()
final_s, snaps_s = simulate_s_wave()
```

Each function returns the final wavefield and a list of snapshots collected
every 50 steps.
=======
Each run creates a log file under the `logs/` directory named with the
timestamp of when the simulation started. The log records the time, velocity,
amplitude, and energy at the specified interval.
>>>>>>> 05989158
<|MERGE_RESOLUTION|>--- conflicted
+++ resolved
@@ -3,42 +3,4 @@
 ## Usage
 
 Run the simulation from the command line:
-
-```bash
-<<<<<<< HEAD
-python main.py [--steps N] [--output PATH]
-```
-
-- `--steps` controls the number of simulation steps (default: 19).
-=======
-python main.py [--gpu] [--steps N] [--output PATH] [--log_interval M]
-```
-
-- `--gpu` enables GPU acceleration via CuPy when available.
-- `--steps` controls the number of simulation steps (default: 20).
->>>>>>> 05989158
-- `--output` sets the path to the generated video.
-- `--log_interval` controls how often simulation metrics are written to the log
-  file (in steps).
-
-If CuPy or a compatible GPU is not present, the code falls back to NumPy.
-
-<<<<<<< HEAD
-## Additional Wave Solvers
-
-Standalone finite difference solvers for acoustic P-waves and shear S-waves are
-provided in `wave_sim/elastic_waves.py`:
-
-```python
-from wave_sim.elastic_waves import simulate_p_wave, simulate_s_wave
-final_p, snaps_p = simulate_p_wave()
-final_s, snaps_s = simulate_s_wave()
-```
-
-Each function returns the final wavefield and a list of snapshots collected
-every 50 steps.
-=======
-Each run creates a log file under the `logs/` directory named with the
-timestamp of when the simulation started. The log records the time, velocity,
-amplitude, and energy at the specified interval.
->>>>>>> 05989158
+...