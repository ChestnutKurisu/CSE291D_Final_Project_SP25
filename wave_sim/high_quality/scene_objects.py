--- conflicted
+++ resolved
@@ -50,55 +50,6 @@
         if 0 <= self.y < image.shape[0] and 0 <= self.x < image.shape[1]:
             cv2.circle(image, (self.x, self.y), 3, (50, 50, 50), -1)
 
-
-<<<<<<< HEAD
-=======
-class GaussianBlobSource(SceneObject):
-    """Soft circular source using a Gaussian envelope."""
-
-    def __init__(self, x, y, sigma_px, freq, amplitude=1.0):
-        self.x = int(x)
-        self.y = int(y)
-        self.sigma = float(sigma_px)
-        self.freq = float(freq)
-        self.amplitude = float(amplitude)
-
-        size = int(self.sigma * 6) + 1
-        half = size // 2
-        ax = XP.arange(-half, half + 1)
-        xx, yy = XP.meshgrid(ax, ax)
-        g = XP.exp(-(xx ** 2 + yy ** 2) / (2 * self.sigma ** 2))
-        self.kernel = g.astype(XP.float32)
-        self.kernel_size = size
-
-    def render(self, field, wave_speed_field, dampening_field):
-        pass
-
-    def update_field(self, field, t):
-        xp = _get_xp(field)
-        val = xp.sin(t * self.freq) * self.amplitude
-        half = self.kernel_size // 2
-
-        y0 = max(self.y - half, 0)
-        x0 = max(self.x - half, 0)
-        y1 = min(self.y + half + 1, field.shape[0])
-        x1 = min(self.x + half + 1, field.shape[1])
-
-        ky0 = half - (self.y - y0)
-        kx0 = half - (self.x - x0)
-        ky1 = ky0 + (y1 - y0)
-        kx1 = kx0 + (x1 - x0)
-
-        patch = field[y0:y1, x0:x1]
-        k = self.kernel[ky0:ky1, kx0:kx1]
-        patch *= (1.0 - k)
-        patch += val * k
-        field[y0:y1, x0:x1] = patch
-
-    def render_visualization(self, image):
-        cv2.circle(image, (self.x, self.y), int(self.sigma), (50, 50, 50), 1)
-
->>>>>>> e6acfa4b
 class ConstantSpeed(SceneObject):
     def __init__(self, speed):
         self.speed = float(speed)
