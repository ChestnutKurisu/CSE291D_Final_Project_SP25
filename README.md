# Wave Simulation Examples

This repository contains a minimal framework for simulating and animating simple wave phenomena.  The code has recently been consolidated around a single high quality pipeline.  The core solver now supports optional GPU acceleration via ``cupy`` for higher resolution and smoother animations when available.

The focus of this repository is purely on wave propagation. Earlier project
notes about simulating elastic bodies via incremental potentials and Hessians
are not implemented here.

The repository provides **20** illustrative wave types. Configurations for
ten 2‑D phenomena (P, S, Rayleigh, Love, Lamb, Stoneley, Scholte waves) are implemented in
``wave_sim.wave_catalog`` for use with the GPU‑accelerated ``WaveSimulator2D`` solver.
A further ten textbook waves are available via specialised one‑dimensional or spectral
schemes in ``wave_sim.solvers``.

**Important Note on 2D Wave Fidelity:** The ``WaveSimulator2D`` is a generic scalar wave
equation solver. While it reasonably models P-waves (compressional), its application to
S-waves (shear) and particularly to complex phenomena like Rayleigh, Love, Lamb, Stoneley,
and Scholte waves involves significant simplification. For these latter wave types, the
simulations primarily demonstrate propagation at a pre-configured speed. They **do not**
capture the true vector displacement fields, coupled P-SV motion, frequency-dependent
dispersion, or the specific boundary conditions that give rise to these waves' unique
characteristics. These examples are included for illustrative breadth rather than
rigorous physical accuracy.

Legacy modules under ``wave_sim2d`` have been removed.  Animations for the ten 2‑D wave phenomena from ``wave_sim.wave_catalog`` (e.g., P, S, Rayleigh waves) are generated using the GPU‑optimised utilities in ``wave_sim.high_quality``.
These can fall back to NumPy if a CUDA device is not available.  The other ten 1‑D or spectral wave types (e.g., Alfven, Rossby waves) from ``wave_sim.solvers`` are animated using ``matplotlib`` directly within their respective example scripts.

## Usage Notes

`WaveSimulator2D` supports several boundary conditions and flexible initial
sources. The boundary condition is specified with a
``BoundaryCondition`` value:

* ``BoundaryCondition.REFLECTIVE`` – zero normal derivative at the edges
* ``BoundaryCondition.PERIODIC`` – domain repeats at the edges
<<<<<<< HEAD
* ``BoundaryCondition.ABSORBING`` – damped sponge layer near the borders
  (thickness configurable via ``sponge_thickness``)
=======
* ``BoundaryCondition.ABSORBING`` – damped sponge layer near the borders, handled internally by the simulator

Note: If ``BoundaryCondition.ABSORBING`` is active, the simulator applies its own
sponge layer. For more customized absorption profiles, set the boundary to
``BoundaryCondition.REFLECTIVE`` and add a ``StaticDampening`` scene object with
a desired ``border_thickness`` and profile.
>>>>>>> 4697a850

The initial disturbance is passed via ``initial_field`` when creating a
`WaveSimulator2D` or through the ``scene_builder`` used by
`simulate_wave`. A Gaussian pulse centered in the domain can be created with:

```python
from wave_sim.initial_conditions import gaussian_2d as gaussian

from wave_sim.high_quality import simulate_wave, ConstantSpeed
from wave_sim.wave_catalog import PrimaryWave, gaussian_initial_condition

scene = PrimaryWave(initial_condition=gaussian).get_scene_builder()
simulate_wave(scene, "out.mp4", steps=200, resolution=(256, 256))
```

The scene object collection also includes ``LineSource`` for emitting waves
along an arbitrary segment and ``ModulatorSmoothSquare`` for smoothly pulsing
source amplitudes. ``LineSource`` accepts an optional ``amp_modulator`` to vary
its strength over time. A ``GaussianBlobSource`` object creates a soft circular
emitter using a Gaussian envelope.

The solver emits a warning if the CFL condition ``c * dt / dx`` exceeds
``1 / sqrt(2)`` to help maintain stability. The spatial step ``dx`` and time step ``dt``
for `WaveSimulator2D` default to `1.0`. These values define the simulation's
discretization and directly affect the interpretation of wave speeds (``c``) and source
frequencies. Ensure these are consistent with your desired physical scales.

For the specialised shear-wave configurations ``SHWave`` and ``SVWave`` the
physical displacement can be retrieved from simulation frames via helper
methods:

```python
sh = SHWave()
uy = sh.get_displacement_y(frame)

sv = SVWave()
ux, uz = sv.get_displacement_components(frame, dx=1.0)
```

Animations for all twenty wave types can be generated and combined into a single collage video using ``examples/high_quality_collage.py``.
This script utilizes :mod:`wave_sim.high_quality` for the 2‑D waves and calls the individual example scripts for the 1‑D/spectral waves.
Because the 2‑D solver is a generic scalar model, only the body‑wave examples are physically meaningful; the surface and interface waves are included purely for illustration.

Colour lookup tables are retrieved with ``get_colormap_lut``.  Preset names
include ``wave1``–``wave4`` and ``icefire`` which correspond to built-in
palettes.


Additional scripts in the ``examples`` directory demonstrate the specialised
one‑dimensional and spectral solvers:

* ``internal_gravity_wave.py`` – finite difference scheme for a stratified fluid.
* ``kelvin_wave.py`` – rotating shallow water Kelvin wave.
* ``rossby_planetary_wave.py`` – linear Rossby wave via FFTs.
* ``flexural_beam_wave.py`` – Euler–Bernoulli beam equation.
* ``alfven_wave.py`` – 1‑D Alfv\u00e9n wave along a magnetic field.
Each script now generates an MP4 animation that can also be incorporated into
the collage.<|MERGE_RESOLUTION|>--- conflicted
+++ resolved
@@ -33,17 +33,12 @@
 
 * ``BoundaryCondition.REFLECTIVE`` – zero normal derivative at the edges
 * ``BoundaryCondition.PERIODIC`` – domain repeats at the edges
-<<<<<<< HEAD
-* ``BoundaryCondition.ABSORBING`` – damped sponge layer near the borders
-  (thickness configurable via ``sponge_thickness``)
-=======
 * ``BoundaryCondition.ABSORBING`` – damped sponge layer near the borders, handled internally by the simulator
 
 Note: If ``BoundaryCondition.ABSORBING`` is active, the simulator applies its own
 sponge layer. For more customized absorption profiles, set the boundary to
 ``BoundaryCondition.REFLECTIVE`` and add a ``StaticDampening`` scene object with
 a desired ``border_thickness`` and profile.
->>>>>>> 4697a850
 
 The initial disturbance is passed via ``initial_field`` when creating a
 `WaveSimulator2D` or through the ``scene_builder`` used by
