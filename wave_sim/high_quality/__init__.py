--- conflicted
+++ resolved
@@ -15,10 +15,7 @@
     LineSource,
     ModulatorSmoothSquare,
     ModulatorDiscreteSignal,
-<<<<<<< HEAD
-=======
     GaussianBlobSource,
->>>>>>> 1ef56715
 )
 
 __all__ = [
@@ -38,8 +35,5 @@
     "LineSource",
     "ModulatorSmoothSquare",
     "ModulatorDiscreteSignal",
-<<<<<<< HEAD
-=======
     "GaussianBlobSource",
->>>>>>> 1ef56715
 ]