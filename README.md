# Wave Simulation Examples

This repository contains a minimal framework for simulating and animating simple wave phenomena.  The code has recently been consolidated around a single high quality pipeline.  The core solver now supports optional GPU acceleration via ``cupy`` for higher resolution and smoother animations when available.

The focus of this repository is purely on wave propagation. Earlier project
notes about simulating elastic bodies via incremental potentials and Hessians
are not implemented here.

The repository provides **20** illustrative wave types.  Configurations for
ten 2‑D phenomena (P, S and several surface/interface waves) are implemented in
``wave_sim.wave_catalog`` for use with the GPU‑accelerated solver.  A further ten
textbook waves are available via specialised one‑dimensional or spectral
schemes in ``wave_sim.solvers``.  Surface and interface wave animations are
**highly simplified**: they use a scalar wave model with preset speeds and do
not capture the true dispersive or vector nature of these waves.

Legacy modules under ``wave_sim2d`` have been removed.  Animations for the ten 2‑D wave phenomena from ``wave_sim.wave_catalog`` (e.g., P, S, Rayleigh waves) are generated using the GPU‑optimised utilities in ``wave_sim.high_quality``.
These can fall back to NumPy if a CUDA device is not available.  The other ten 1‑D or spectral wave types (e.g., Alfven, Rossby waves) from ``wave_sim.solvers`` are animated using ``matplotlib`` directly within their respective example scripts.

## Usage Notes

`WaveSimulator2D` supports several boundary conditions and flexible initial
sources. The boundary condition is specified with a
``BoundaryCondition`` value:

* ``BoundaryCondition.REFLECTIVE`` – zero normal derivative at the edges
* ``BoundaryCondition.PERIODIC`` – domain repeats at the edges
* ``BoundaryCondition.ABSORBING`` – damped sponge layer near the borders

The initial disturbance is passed via ``initial_field`` when creating a
`WaveSimulator2D` or through the ``scene_builder`` used by
`simulate_wave`. A Gaussian pulse centered in the domain can be created with:

```python
from wave_sim.initial_conditions import gaussian_2d as gaussian

from wave_sim.high_quality import simulate_wave, ConstantSpeed
from wave_sim.wave_catalog import PrimaryWave, gaussian_initial_condition

scene = PrimaryWave(initial_condition=gaussian).get_scene_builder()
simulate_wave(scene, "out.mp4", steps=200, resolution=(256, 256))
```

The scene object collection also includes ``LineSource`` for emitting waves
<<<<<<< HEAD
along an arbitrary segment, ``GaussianBlobSource`` for soft Gaussian emitters
and two modulators. ``ModulatorSmoothSquare`` creates a smooth square pulse
while ``ModulatorDiscreteSignal`` follows an arbitrary amplitude envelope.
=======
along an arbitrary segment and ``ModulatorSmoothSquare`` for smoothly pulsing
source amplitudes. ``LineSource`` accepts an optional ``amp_modulator`` to vary
its strength over time. A ``GaussianBlobSource`` object creates a soft circular
emitter using a Gaussian envelope.
>>>>>>> 16b483d5

The solver emits a warning if the CFL condition ``c * dt / dx`` exceeds
``1 / sqrt(2)`` to help maintain stability.

For the specialised shear-wave configurations ``SHWave`` and ``SVWave`` the
physical displacement can be retrieved from simulation frames via helper
methods:

```python
sh = SHWave()
uy = sh.get_displacement_y(frame)

sv = SVWave()
ux, uz = sv.get_displacement_components(frame, dx=1.0)
```

Animations for all twenty wave types can be generated and combined into a single collage video using ``examples/high_quality_collage.py``.
This script utilizes :mod:`wave_sim.high_quality` for the 2‑D waves and calls the individual example scripts for the 1‑D/spectral waves.
Because the 2‑D solver is a generic scalar model, only the body‑wave examples are physically meaningful; the surface and interface waves are included purely for illustration.

Colour lookup tables are retrieved with ``get_colormap_lut``.  Preset names
include ``wave1``–``wave4`` and ``icefire`` which correspond to built-in
palettes.


Additional scripts in the ``examples`` directory demonstrate the specialised
one‑dimensional and spectral solvers:

* ``internal_gravity_wave.py`` – finite difference scheme for a stratified fluid.
* ``kelvin_wave.py`` – rotating shallow water Kelvin wave.
* ``rossby_planetary_wave.py`` – linear Rossby wave via FFTs.
* ``flexural_beam_wave.py`` – Euler–Bernoulli beam equation.
* ``alfven_wave.py`` – 1‑D Alfv\u00e9n wave along a magnetic field.
Each script now generates an MP4 animation that can also be incorporated into
the collage.<|MERGE_RESOLUTION|>--- conflicted
+++ resolved
@@ -42,16 +42,10 @@
 ```
 
 The scene object collection also includes ``LineSource`` for emitting waves
-<<<<<<< HEAD
-along an arbitrary segment, ``GaussianBlobSource`` for soft Gaussian emitters
-and two modulators. ``ModulatorSmoothSquare`` creates a smooth square pulse
-while ``ModulatorDiscreteSignal`` follows an arbitrary amplitude envelope.
-=======
 along an arbitrary segment and ``ModulatorSmoothSquare`` for smoothly pulsing
 source amplitudes. ``LineSource`` accepts an optional ``amp_modulator`` to vary
 its strength over time. A ``GaussianBlobSource`` object creates a soft circular
 emitter using a Gaussian envelope.
->>>>>>> 16b483d5
 
 The solver emits a warning if the CFL condition ``c * dt / dx`` exceeds
 ``1 / sqrt(2)`` to help maintain stability.
