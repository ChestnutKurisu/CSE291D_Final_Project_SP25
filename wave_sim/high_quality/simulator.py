--- conflicted
+++ resolved
@@ -116,16 +116,6 @@
             )
         v = (self.u - self.u_prev) * self.d * self.global_dampening
         r = self.u + v + laplacian * (self.c * self.dt / self.dx) ** 2
-<<<<<<< HEAD
-        if self.boundary == BoundaryCondition.ABSORBING and self.sponge_thickness > 0:
-            damp = self.sponge_thickness
-            for i in range(damp):
-                factor = ((damp - 1.0 - i) / (damp - 1.0)) ** 2 if damp > 1 else 0.0
-                r[i, :] *= factor
-                r[-1 - i, :] *= factor
-                r[:, i] *= factor
-                r[:, -1 - i] *= factor
-=======
         if self.boundary == BoundaryCondition.ABSORBING:
             n = 32  # sponge width
             taper = xp.sin(0.5 * xp.pi * xp.linspace(0, 1, n)) ** 2
@@ -137,7 +127,6 @@
             self.u[:, :n] *= taper[None, ::-1]
             self.u_prev[:, -n:] *= taper[None, :]
             self.u[:, -n:] *= taper[None, :]
->>>>>>> 4697a850
         self.u_prev[:] = self.u
         self.u[:] = r
         self.t += self.dt
